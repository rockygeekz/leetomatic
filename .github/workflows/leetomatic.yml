--- conflicted
+++ resolved
@@ -1,4 +1,4 @@
-name: LeetCode Solver
+name: leetomatic
 
 on:
   schedule:
@@ -22,11 +22,7 @@
         run: npm install
 
       - name: Run the script
-<<<<<<< HEAD
-        run: node script.js
+        run: node leetomatic.js
         env:
           LEETCODE_SESSION_COOKIE: ${{ secrets.LEETCODE_SESSION_COOKIE }}
-          GITHUB_TOKEN: ${{ secrets.GITHUB_TOKEN }}
-=======
-        run: node leetomatic.js
->>>>>>> 1631bf99
+          GT_TOKEN: ${{ secrets.GT_TOKEN }}